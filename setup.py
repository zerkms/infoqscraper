#!/usr/bin/env python
# -*- coding: utf-8 -*-
#
# Copyright (c) 2012, Clément MATHIEU
# All rights reserved.
#
# Redistribution and use in source and binary forms, with or without
# modification, are permitted provided that the following conditions are met:
#  * Redistributions of source code must retain the above copyright
#    notice, this list of conditions and the following disclaimer.
#  * Redistributions in binary form must reproduce the above copyright
#    notice, this list of conditions and the following disclaimer in the
#    documentation and/or other materials provided with the distribution.
#
# THIS SOFTWARE IS PROVIDED BY THE COPYRIGHT HOLDERS AND CONTRIBUTORS "AS IS" AND
#  ANY EXPRESS OR IMPLIED WARRANTIES, INCLUDING, BUT NOT LIMITED TO, THE IMPLIED
# WARRANTIES OF MERCHANTABILITY AND FITNESS FOR A PARTICULAR PURPOSE ARE
# DISCLAIMED. IN NO EVENT SHALL <COPYRIGHT HOLDER> BE LIABLE FOR ANY
# DIRECT, INDIRECT, INCIDENTAL, SPECIAL, EXEMPLARY, OR CONSEQUENTIAL DAMAGES
# (INCLUDING, BUT NOT LIMITED TO, PROCUREMENT OF SUBSTITUTE GOODS OR SERVICES;
# LOSS OF USE, DATA, OR PROFITS; OR BUSINESS INTERRUPTION) HOWEVER CAUSED AND
# ON ANY THEORY OF LIABILITY, WHETHER IN CONTRACT, STRICT LIABILITY, OR TORT
# (INCLUDING NEGLIGENCE OR OTHERWISE) ARISING IN ANY WAY OUT OF THE USE OF THIS
# SOFTWARE, EVEN IF ADVISED OF THE POSSIBILITY OF SUCH DAMAGE.

from distutils.core import setup
import sys

install_requires=[
    "BeautifulSoup4",
    "html5lib",
    "six",
]

if sys.version_info < (2, 7):
    install_requires += ['argparse']


setup(
<<<<<<< HEAD
    version="0.0.8",
=======
    version="0.1.0-dev",
>>>>>>> c71745df
    name="infoqscraper",

    description="A Web scraper for www.InfoQ.com",
    long_description="""
InfoQ hosts a lot of great presentations, unfortunately it is not possible to watch them outside of the browser.
The video cannot simply be downloaded because the audio stream and the slide stream are not in the same media.

infoqscraper allows to scrap the website, download the required resources and build a movie from them.
""",

    author="Clément MATHIEU",
    author_email="clement@unportant.info",
    url="https://github.com/cykl/infoqscraper",
    license="License :: OSI Approved :: BSD License",
    classifiers=[
      "Programming Language :: Python",
      "Programming Language :: Python :: 2",
      "Programming Language :: Python :: 3",
      "Topic :: Internet :: WWW/HTTP",
    ],

    packages=["infoqscraper"],
    scripts=["bin/infoqscraper"],
    install_requires=install_requires,
)
<|MERGE_RESOLUTION|>--- conflicted
+++ resolved
@@ -37,11 +37,7 @@
 
 
 setup(
-<<<<<<< HEAD
-    version="0.0.8",
-=======
-    version="0.1.0-dev",
->>>>>>> c71745df
+    version="0.1.0",
     name="infoqscraper",
 
     description="A Web scraper for www.InfoQ.com",
