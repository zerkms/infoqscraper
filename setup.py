#!/usr/bin/env python
# -*- coding: utf-8 -*-
#
# Copyright (c) 2012, Clément MATHIEU
# All rights reserved.
#
# Redistribution and use in source and binary forms, with or without
# modification, are permitted provided that the following conditions are met:
#  * Redistributions of source code must retain the above copyright
#    notice, this list of conditions and the following disclaimer.
#  * Redistributions in binary form must reproduce the above copyright
#    notice, this list of conditions and the following disclaimer in the
#    documentation and/or other materials provided with the distribution.
#
# THIS SOFTWARE IS PROVIDED BY THE COPYRIGHT HOLDERS AND CONTRIBUTORS "AS IS" AND
#  ANY EXPRESS OR IMPLIED WARRANTIES, INCLUDING, BUT NOT LIMITED TO, THE IMPLIED
# WARRANTIES OF MERCHANTABILITY AND FITNESS FOR A PARTICULAR PURPOSE ARE
# DISCLAIMED. IN NO EVENT SHALL <COPYRIGHT HOLDER> BE LIABLE FOR ANY
# DIRECT, INDIRECT, INCIDENTAL, SPECIAL, EXEMPLARY, OR CONSEQUENTIAL DAMAGES
# (INCLUDING, BUT NOT LIMITED TO, PROCUREMENT OF SUBSTITUTE GOODS OR SERVICES;
# LOSS OF USE, DATA, OR PROFITS; OR BUSINESS INTERRUPTION) HOWEVER CAUSED AND
# ON ANY THEORY OF LIABILITY, WHETHER IN CONTRACT, STRICT LIABILITY, OR TORT
# (INCLUDING NEGLIGENCE OR OTHERWISE) ARISING IN ANY WAY OUT OF THE USE OF THIS
# SOFTWARE, EVEN IF ADVISED OF THE POSSIBILITY OF SUCH DAMAGE.

from distutils.core import setup
import sys

install_requires=[
    "BeautifulSoup4",
    "html5lib",
    "PIL",
]
if sys.version_info < (2, 7):
    install_requires += ['argparse']


setup(
<<<<<<< HEAD
    version="0.0.5",
=======
    version="0.0.6-dev",
>>>>>>> 58446ee1
    name="infoqscraper",

    description="A Web scraper for www.InfoQ.com",
    long_description="""
InfoQ hosts a lot of great presentations, unfortunately it is not possible to watch them outside of the browser.
The video cannot simply be downloaded because the audio stream and the slide stream are not in the same media.

infoqscraper allows to scrap the website, download the required resources and build a movie from them.
""",

    author="Clément MATHIEU",
    author_email="clement@unportant.info",
    url="https://github.com/cykl/infoqscraper",
    license="License :: OSI Approved :: BSD License",
    classifiers=[
      "Programming Language :: Python",
      "Programming Language :: Python :: 2",
      "Topic :: Internet :: WWW/HTTP",
    ],

    packages=["infoqscraper"],
    scripts=["bin/infoqscraper"],
    install_requires=install_requires,
)
<|MERGE_RESOLUTION|>--- conflicted
+++ resolved
@@ -36,11 +36,7 @@
 
 
 setup(
-<<<<<<< HEAD
-    version="0.0.5",
-=======
-    version="0.0.6-dev",
->>>>>>> 58446ee1
+    version="0.0.6",
     name="infoqscraper",
 
     description="A Web scraper for www.InfoQ.com",
