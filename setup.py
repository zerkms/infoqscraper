#!/usr/bin/env python
# -*- coding: utf-8 -*-
#
# Copyright (c) 2012, Clément MATHIEU
# All rights reserved.
#
# Redistribution and use in source and binary forms, with or without
# modification, are permitted provided that the following conditions are met:
#  * Redistributions of source code must retain the above copyright
#    notice, this list of conditions and the following disclaimer.
#  * Redistributions in binary form must reproduce the above copyright
#    notice, this list of conditions and the following disclaimer in the
#    documentation and/or other materials provided with the distribution.
#
# THIS SOFTWARE IS PROVIDED BY THE COPYRIGHT HOLDERS AND CONTRIBUTORS "AS IS" AND
#  ANY EXPRESS OR IMPLIED WARRANTIES, INCLUDING, BUT NOT LIMITED TO, THE IMPLIED
# WARRANTIES OF MERCHANTABILITY AND FITNESS FOR A PARTICULAR PURPOSE ARE
# DISCLAIMED. IN NO EVENT SHALL <COPYRIGHT HOLDER> BE LIABLE FOR ANY
# DIRECT, INDIRECT, INCIDENTAL, SPECIAL, EXEMPLARY, OR CONSEQUENTIAL DAMAGES
# (INCLUDING, BUT NOT LIMITED TO, PROCUREMENT OF SUBSTITUTE GOODS OR SERVICES;
# LOSS OF USE, DATA, OR PROFITS; OR BUSINESS INTERRUPTION) HOWEVER CAUSED AND
# ON ANY THEORY OF LIABILITY, WHETHER IN CONTRACT, STRICT LIABILITY, OR TORT
# (INCLUDING NEGLIGENCE OR OTHERWISE) ARISING IN ANY WAY OUT OF THE USE OF THIS
# SOFTWARE, EVEN IF ADVISED OF THE POSSIBILITY OF SUCH DAMAGE.

from distutils.core import setup
import sys

install_requires=[
    "BeautifulSoup4",
    "html5lib",
    "PIL",
]
if sys.version_info < (2, 7):
    install_requires += ['argparse']


setup(
<<<<<<< HEAD
    version="0.0.6",
=======
    version="0.0.7-dev",
>>>>>>> 800eebbd
    name="infoqscraper",

    description="A Web scraper for www.InfoQ.com",
    long_description="""
InfoQ hosts a lot of great presentations, unfortunately it is not possible to watch them outside of the browser.
The video cannot simply be downloaded because the audio stream and the slide stream are not in the same media.

infoqscraper allows to scrap the website, download the required resources and build a movie from them.
""",

    author="Clément MATHIEU",
    author_email="clement@unportant.info",
    url="https://github.com/cykl/infoqscraper",
    license="License :: OSI Approved :: BSD License",
    classifiers=[
      "Programming Language :: Python",
      "Programming Language :: Python :: 2",
      "Topic :: Internet :: WWW/HTTP",
    ],

    packages=["infoqscraper"],
    scripts=["bin/infoqscraper"],
    install_requires=install_requires,
)
<|MERGE_RESOLUTION|>--- conflicted
+++ resolved
@@ -36,11 +36,7 @@
 
 
 setup(
-<<<<<<< HEAD
-    version="0.0.6",
-=======
-    version="0.0.7-dev",
->>>>>>> 800eebbd
+    version="0.0.7",
     name="infoqscraper",
 
     description="A Web scraper for www.InfoQ.com",
